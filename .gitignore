.aider*
<<<<<<< HEAD
.env.local
=======

# Environment files
.env.local
.env.*.local

# Python
__pycache__/
*.py[cod]
*$py.class
*.so
.Python
env/
venv/
ENV/
env.bak/
venv.bak/

# IDEs
.vscode/
.idea/
*.swp
*.swo

# OS
.DS_Store
Thumbs.db

# Logs
*.log
logs/

# Testing
.pytest_cache/
.coverage
htmlcov/

# Temporary files
*.tmp
*.temp
>>>>>>> 57f2954c
<|MERGE_RESOLUTION|>--- conflicted
+++ resolved
@@ -1,7 +1,4 @@
 .aider*
-<<<<<<< HEAD
-.env.local
-=======
 
 # Environment files
 .env.local
@@ -40,5 +37,4 @@
 
 # Temporary files
 *.tmp
-*.temp
->>>>>>> 57f2954c
+*.temp